--- conflicted
+++ resolved
@@ -1,45 +1,14 @@
 ---
 
-- name: |
-    "5.5.1 | PATCH | Ensure password creation requirements are configured
-     5.5.2 | PATCH | Ensure lockout for failed password attempts is configured
-     5.5.3 | PATCH | Ensure password reuse is limited
-     5.5.4 | PATCH | Ensure password hashing algorithm is SHA-512"
+- name: "5.5.2 | L1 | PATCH | Ensure system accounts are secured"
   block:
-      - name: "5.5.1 | PATCH | Ensure password creation requirements are configured | Set pwquality config settings"
-        lineinfile:
-            state: present
-            dest: /etc/security/pwquality.conf
-            regexp: ^{{ item.name }}
-            line: "{{ item.name }} = {{ item.value }}"
+      - name: "5.5.2 | L1 | Ensure system accounts are secured | Set nologin"
+        user:
+            name: "{{ item.id }}"
+            shell: /usr/sbin/nologin
         with_items:
-            - { name: minlen, value: "{{ rhel8cis_pam_password.minlen }}" }
-            - { name: minclass, value: "{{ rhel8cis_pam_password.minclass }}" }
-        when: rhel8cis_rule_5_5_1
-
-      - name: |
-          "5.5.1 | PATCH | Ensure password creation requirements are configured | Set system-auth retry settings
-           5.5.3 | PATCH | Ensure password reuse is limited | Set system-auth remember settings"
-        lineinfile:
-            dest: /etc/pam.d/system-auth
-            state: present
-            regexp: '^password    requisite                                    pam_pwquality.so'
-            line: "password    requisite                                    pam_pwquality.so try_first_pass local_users_only enforce_for_root retry=3 remember={{ rhel8cis_pam_faillock.remember }}"
-            insertbefore: '^#?password ?'
+            - "{{ rhel8cis_passwd }}"
         when:
-<<<<<<< HEAD
-            - rhel8cis_rule_5_5_1 or
-              rhel8cis_rule_5_5_3
-
-      - name: "5.5.1 | PATCH | Ensure password creation requirements are configured | Set system-auth retry settings"
-        lineinfile:
-            dest: /etc/pam.d/password-auth
-            state: present
-            regexp: '^password    requisite                                    pam_pwquality.so'
-            line: "password    requisite                                    pam_pwquality.so try_first_pass local_users_only enforce_for_root retry=3"
-            insertbefore: '^#?password ?'
-        when: rhel8cis_rule_5_5_1
-=======
             - item.id != "root"
             - item.id != "sync"
             - item.id != "shutdown"
@@ -47,21 +16,12 @@
             - rhel8cis_int_gid | int > item.gid
             - item.shell != "      /bin/false"
             - item.shell != "      /usr/sbin/nologin"
->>>>>>> d4618df7
 
-      - name: "5.5.2 | PATCH | Ensure lockout for failed password attempts is configured | Add deny count and unlock time for preauth"
-        lineinfile:
-            dest: /etc/pam.d/{{ item }}
-            state: present
-            regexp: '^auth        required                                     pam_faillock.so preauth'
-            line: "auth        required                                     pam_faillock.so preauth silent deny={{ rhel8cis_pam_faillock.attempts }}{{ (rhel8cis_pam_faillock.fail_for_root) | ternary(' even_deny_root ',' ') }}unlock_time={{ rhel8cis_pam_faillock.unlock_time }}"
-            insertafter: '^#?auth ?'
+      - name: "5.5.2 | L1 | PATCH | Ensure system accounts are secured | Lock accounts"
+        user:
+            name: "{{ item.id }}"
+            password_lock: true
         with_items:
-<<<<<<< HEAD
-            - "system-auth"
-            - "password-auth"
-        when: rhel8cis_rule_5_5_2
-=======
             - "{{ rhel8cis_passwd }}"
         when:
             - item.id != "halt"
@@ -78,85 +38,59 @@
       - level1-workstation
       - patch
       - rule_5.5.2
->>>>>>> d4618df7
 
-      - name: "5.5.2 | PATCH | Ensure lockout for failed password attempts is configured | Add deny count and unlock times for authfail"
-        lineinfile:
-            dest: /etc/pam.d/{{ item }}
-            state: present
-            regexp: '^auth        required                                     pam_faillock.so authfail'
-            line: "auth        required                                     pam_faillock.so authfail deny={{ rhel8cis_pam_faillock.attempts }}{{ (rhel8cis_pam_faillock.fail_for_root) | ternary(' even_deny_root ',' ') }}unlock_time={{ rhel8cis_pam_faillock.unlock_time }}"
-            insertafter: '^#?auth ?'
-        with_items:
-            - "system-auth"
-            - "password-auth"
-        when: rhel8cis_rule_5_5_2
-
-      - name: |
-           "5.5.3 | PATCH | Ensure password reuse is limited | Set system-auth remember remember settings
-            5.5.4 | PATCH | Ensure password hashing algorithm is SHA-512 | Set system-auth pwhash settings"
-        lineinfile:
-            dest: /etc/pam.d/system-auth
-            state: present
-            regexp: '^password    sufficient                                   pam_unix.so'
-            line: "password    sufficient                                   pam_unix.so {{ rhel8cis_pam_faillock.pwhash }} shadow try_first_pass use_authtok remember={{ rhel8cis_pam_faillock.remember }}"
-            insertafter: '^#?password ?'
-        when:
-            - rhel8cis_rule_5_5_3 or
-              rhel8cis_rule_5_5_4
-
-      - name: "5.5.4 | PATCH | Ensure password hashing algorithm is SHA-512 | Set system-auth pwhash settings"
-        lineinfile:
-            dest: /etc/pam.d/password-auth
-            state: present
-            regexp: '^password    sufficient                                   pam_unix.so'
-            line: "password    sufficient                                   pam_unix.so {{ rhel8cis_pam_faillock.pwhash }} shadow try_first_pass use_authtok"
-            insertafter: '^#?password ?'
-        when: rhel8cis_rule_5_5_4
-
-      # The two steps below were added to keep authconfig from overwritting the above configs. This follows steps from here: https://access.redhat.com/documentation/en-us/red_hat_enterprise_linux/7/html/security_guide/chap-hardening_your_system_with_tools_and_services
-      # With the steps below you will score five (5) points lower due to false positive results
-      - name: |
-           "5.5.1 | PATCH | Ensure password creation requirements are configured
-            5.5.2 | PATCH | Ensure lockout for failed password attempts is configured
-            5.5.3 | PATCH | Ensure password reuse is limited
-            5.5.4 | PATCH | Ensure password hashing algorithm is SHA-512"
-        copy:
-            src: /etc/pam.d/{{ item }}
-            dest: /etc/pam.d/{{ item }}-local
-            remote_src: yes
-            owner: root
-            group: root
-            mode: '0644'
-        with_items:
-            - "system-auth"
-            - "password-auth"
-
-      - name: |
-           "5.5.1 | PATCH | Ensure password creation requirements are configured
-            5.5.2 | PATCH | Ensure lockout for failed password attempts is configured
-            5.5.3 | PATCH | Ensure password reuse is limited
-            5.5.4 | PATCH | Ensure password hashing algorithm is SHA-512"
-        file:
-            src: /etc/pam.d/{{ item }}-local
-            dest: /etc/pam.d/{{ item }}
-            state: link
-            force: yes
-        with_items:
-            - "system-auth"
-            - "password-auth"
+- name: "5.5.3 | L1 | PATCH | Ensure default user shell timeout is 900 seconds or less"
+  blockinfile:
+      create: yes
+      mode: 0644
+      dest: "{{ item.dest }}"
+      state: "{{ item.state }}"
+      marker: "# {mark} ANSIBLE MANAGED"
+      block: |
+        # Set session timeout - CIS ID RHEL-08-5.4.5
+        TMOUT={{ rhel8cis_shell_session_timeout.timeout }}
+        export TMOUT
+        readonly TMOUT
+  with_items:
+      - { dest: "{{ rhel8cis_shell_session_timeout.file }}", state: present }
+      - { dest: /etc/profile, state: "{{ (rhel8cis_shell_session_timeout.file == '/etc/profile') | ternary('present', 'absent') }}" }
   when:
-      - rhel8cis_rule_5_5_1 or
-        rhel8cis_rule_5_5_2 or
-        rhel8cis_rule_5_5_3 or
-        rhel8cis_rule_5_5_4
+      - rhel8cis_rule_5_5_3
   tags:
       - level1-server
       - level1-workstation
-      - automated
       - patch
-      - pam
-      - rule_5.5.1
-      - rule_5.5.2
       - rule_5.5.3
-      - rule_5.5.4+
+- name: "5.5.4 | L1 | PATCH | Ensure default group for the root account is GID 0"
+  command: usermod -g 0 root
+  changed_when: false
+  failed_when: false
+  when:
+      - rhel8cis_rule_5_5_4
+  tags:
+      - level1-server
+      - level1-workstation
+      - patch
+      - rule_5.5.4
+
+- name: "5.5.5 | L1 | PATCH | Ensure default user umask is 027 or more restrictive"
+  block:
+      - name: "5.5.5 | L1 | PATCH | Ensure default user umask is 027 or more restrictive | Set umask for /etc/bashrc"
+        replace:
+            path: /etc/bashrc
+            regexp: '(^\s+umask) 0[012][0-6]'
+            replace: '\1 027'
+
+      - name: "5.5.5 | L1 | PATCH | Ensure default user umask is 027 or more restrictive | Set umask for /etc/profile"
+        replace:
+            path: /etc/profile
+            regexp: '(^\s+umask) 0[012][0-6]'
+            replace: '\1 027'
+  when:
+      - rhel8cis_rule_5_5_5
+  tags:
+      - level1-server
+      - level1-workstation
+      - patch
+      - rule_5.5.5