---

- name: Pre Audit Setup | Setup the LE audit
  when:
      - setup_audit
  tags:
      - setup_audit
  ansible.builtin.include_tasks:
      file: LE_audit_setup.yml

- name: Pre Audit Setup | Ensure {{ audit_conf_dir }} exists
  ansible.builtin.file:
      path: "{{ audit_conf_dir }}"
      state: directory
      mode: '0755'

- name: Pre Audit Setup | If using git for content set up
  when:
      - audit_content == 'git'
  block:
      - name: Pre Audit Setup | Install git
        ansible.builtin.package:
            name: git
            state: present

      - name: Pre Audit Setup | Retrieve audit content files from git
        ansible.builtin.git:
            repo: "{{ audit_file_git }}"
            dest: "{{ audit_conf_dir }}"
            version: "{{ audit_git_version }}"

- name: Pre Audit Setup | Copy to audit content files to server
  when:
      - audit_content == 'copy'
  ansible.builtin.copy:
      src: "{{ audit_conf_source }}"
      dest: "{{ audit_conf_dest }}"
      mode: preserve

- name: Pre Audit Setup | Unarchive audit content files on server
  when:
      - audit_content == 'archive'
  ansible.builtin.unarchive:
      src: "{{ audit_conf_source }}"
      dest: "{{ audit_conf_dest }}"

- name: Pre Audit Setup | Get audit content from url
  when:
      - audit_content == 'get_url'
  ansible.builtin.unarchive:
      src: "{{ audit_conf_source }}"
      dest: "{{ audit_conf_dest }}/{{ benchmark }}-Audit"
      remote_src: "{{ ( audit_conf_source is contains ('http'))| ternary(true, false ) }}"
      extra_opts: "{{ (audit_conf_source is contains ('github')) | ternary('--strip-components=1', [] ) }}"

- name: Pre Audit Setup | Check Goss is available
  when:
      - run_audit
  block:
      - name: Pre Audit Setup | Check for goss file
        ansible.builtin.stat:
            path: "{{ audit_bin }}"
        register: discovered_goss_available

      - name: Pre Audit Setup | If audit ensure goss is available
        ansible.builtin.assert:
            that: discovered_goss_available.stat.exists
            msg: "Audit has been selected: unable to find goss binary at {{ audit_bin }}"

- name: Pre Audit Setup | Copy ansible default vars values to test audit
  when:
      - run_audit
  tags:
      - goss_template
      - run_audit
  ansible.builtin.template:
      src: ansible_vars_goss.yml.j2
      dest: "{{ audit_vars_path }}"
      mode: '0600'

- name: Pre Audit | Run pre_remediation {{ benchmark }} audit
  ansible.builtin.shell: "{{ audit_conf_dir }}/run_audit.sh -v {{ audit_vars_path }} -f {{ audit_format }} -o {{ pre_audit_outfile }} -g \"{{ group_names }}\""
  changed_when: true
  environment:
      AUDIT_BIN: "{{ audit_bin }}"
      AUDIT_CONTENT_LOCATION: "{{ audit_conf_dest | default('/opt') }}"
      AUDIT_FILE: goss.yml

- name: Pre Audit | Capture audit data if json format
  when:
      - audit_format == "json"
  block:
<<<<<<< HEAD
      - name: Pre Audit | Capture audit data if json format
        ansible.builtin.shell: grep -E '\"summary-line.*Count:.*Failed' "{{ pre_audit_outfile }}" | cut -d'"' -f4
        register: pre_audit_summary
=======
      - name: Pre Audit | Capture data {{ pre_audit_outfile }}
        ansible.builtin.shell: "cat {{ pre_audit_outfile }}"
        register: discovered_pre_audit
>>>>>>> a1516d99
        changed_when: false

      - name: Pre Audit | Set Fact for audit summary
        ansible.builtin.set_fact:
<<<<<<< HEAD
            pre_audit_results: "{{ pre_audit_summary.stdout }}"
=======
            pre_audit_summary: "{{ discovered_pre_audit.stdout | from_json | json_query(summary) }}"
        vars:
            summary: summary."summary-line"
>>>>>>> a1516d99

- name: Pre Audit | Capture audit data if documentation format
  when:
      - audit_format == "documentation"
  block:
<<<<<<< HEAD
      - name: Pre Audit | Capture audit data if documentation format
        ansible.builtin.shell: tail -2 "{{ pre_audit_outfile }}"  | tac | tr '\n' ' '
        register: pre_audit_summary
=======
      - name: Pre Audit | Capture data {{ pre_audit_outfile }} | documentation format
        ansible.builtin.shell: "tail -2 {{ pre_audit_outfile }}"
        register: discovered_pre_audit
>>>>>>> a1516d99
        changed_when: false

      - name: Pre Audit | Set Fact for audit summary
        ansible.builtin.set_fact:
<<<<<<< HEAD
            pre_audit_results: "{{ pre_audit_summary.stdout }}"
=======
            pre_audit_summary: "{{ discovered_pre_audit.stdout_lines }}"
>>>>>>> a1516d99

- name: Audit_Only | Run Audit Only
  when:
      - audit_only
  ansible.builtin.import_tasks:
      file: audit_only.yml<|MERGE_RESOLUTION|>--- conflicted
+++ resolved
@@ -90,49 +90,27 @@
   when:
       - audit_format == "json"
   block:
-<<<<<<< HEAD
       - name: Pre Audit | Capture audit data if json format
         ansible.builtin.shell: grep -E '\"summary-line.*Count:.*Failed' "{{ pre_audit_outfile }}" | cut -d'"' -f4
         register: pre_audit_summary
-=======
-      - name: Pre Audit | Capture data {{ pre_audit_outfile }}
-        ansible.builtin.shell: "cat {{ pre_audit_outfile }}"
-        register: discovered_pre_audit
->>>>>>> a1516d99
         changed_when: false
 
       - name: Pre Audit | Set Fact for audit summary
         ansible.builtin.set_fact:
-<<<<<<< HEAD
             pre_audit_results: "{{ pre_audit_summary.stdout }}"
-=======
-            pre_audit_summary: "{{ discovered_pre_audit.stdout | from_json | json_query(summary) }}"
-        vars:
-            summary: summary."summary-line"
->>>>>>> a1516d99
 
 - name: Pre Audit | Capture audit data if documentation format
   when:
       - audit_format == "documentation"
   block:
-<<<<<<< HEAD
       - name: Pre Audit | Capture audit data if documentation format
         ansible.builtin.shell: tail -2 "{{ pre_audit_outfile }}"  | tac | tr '\n' ' '
         register: pre_audit_summary
-=======
-      - name: Pre Audit | Capture data {{ pre_audit_outfile }} | documentation format
-        ansible.builtin.shell: "tail -2 {{ pre_audit_outfile }}"
-        register: discovered_pre_audit
->>>>>>> a1516d99
         changed_when: false
 
       - name: Pre Audit | Set Fact for audit summary
         ansible.builtin.set_fact:
-<<<<<<< HEAD
             pre_audit_results: "{{ pre_audit_summary.stdout }}"
-=======
-            pre_audit_summary: "{{ discovered_pre_audit.stdout_lines }}"
->>>>>>> a1516d99
 
 - name: Audit_Only | Run Audit Only
   when:
